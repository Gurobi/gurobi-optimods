--- conflicted
+++ resolved
@@ -17,11 +17,7 @@
       fail-fast: false
       matrix:
         python: ["3.11"]
-<<<<<<< HEAD
-        gurobipy: ["~=12.0"]
-=======
         gurobipy: ["~=11.0", "~=12.0", "~=13.0"]
->>>>>>> 995ee230
 
     steps:
       - uses: actions/checkout@v4
