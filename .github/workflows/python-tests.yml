# Run the unit tests against older and newer supported python versions, and
# major gurobipy versions.

name: Unit tests

on:
  workflow_call:

permissions:
  contents: read

jobs:
  python-tests:

    runs-on: ubuntu-latest
    strategy:
      fail-fast: false
      matrix:
        python: ["3.10", "3.13"]
<<<<<<< HEAD
        gurobipy: ["~=12.0", "==13.0.0b1"]
=======
        gurobipy: ["~=11.0", "~=12.0", "~=13.0"]
>>>>>>> 995ee230
        exclude:
          - python: "3.13"
            gurobipy: "~=11.0"

    steps:
      - uses: actions/checkout@v4
      - name: Setup Python
        uses: actions/setup-python@v5
        with:
          python-version: ${{ matrix.python }}
      - name: Install tooling
        run: |
          python -m pip install --upgrade pip
      - name: Install dependencies
        run: |
          python -m pip install . \
            gurobipy${{ matrix.gurobipy }}
      - name: Run unittest
        run: python -m unittest discover -b
      - name: Install example dependencies
        run: python -m pip install .[examples]
      - name: Run additional tests
        run: python -m unittest discover -b<|MERGE_RESOLUTION|>--- conflicted
+++ resolved
@@ -17,11 +17,7 @@
       fail-fast: false
       matrix:
         python: ["3.10", "3.13"]
-<<<<<<< HEAD
-        gurobipy: ["~=12.0", "==13.0.0b1"]
-=======
         gurobipy: ["~=11.0", "~=12.0", "~=13.0"]
->>>>>>> 995ee230
         exclude:
           - python: "3.13"
             gurobipy: "~=11.0"
