API
===

.. automodule:: gurobi_optimods.diet
   :members: solve_diet_problem

<<<<<<< HEAD
=======
.. automodule:: gurobi_optimods.matching
   :members: maximum_bipartite_matching, maximum_weighted_matching

.. automodule:: gurobi_optimods.min_cost_flow
   :members: min_cost_flow, min_cost_flow_networkx, min_cost_flow_scipy

>>>>>>> a4d4abf9
.. automodule:: gurobi_optimods.mwis
   :members: maximum_weighted_independent_set

.. automodule:: gurobi_optimods.network_util
   :members: solve_min_cost_flow

.. automodule:: gurobi_optimods.regression
   :members: L1Regression

.. automodule:: gurobi_optimods.matching
   :members: maximum_bipartite_matching, maximum_weighted_matching

.. automodule:: gurobi_optimods.qubo
   :members: solve_qubo

.. automodule:: gurobi_optimods.workforce
   :members: solve_workforce_scheduling<|MERGE_RESOLUTION|>--- conflicted
+++ resolved
@@ -4,15 +4,12 @@
 .. automodule:: gurobi_optimods.diet
    :members: solve_diet_problem
 
-<<<<<<< HEAD
-=======
 .. automodule:: gurobi_optimods.matching
    :members: maximum_bipartite_matching, maximum_weighted_matching
 
 .. automodule:: gurobi_optimods.min_cost_flow
    :members: min_cost_flow, min_cost_flow_networkx, min_cost_flow_scipy
 
->>>>>>> a4d4abf9
 .. automodule:: gurobi_optimods.mwis
    :members: maximum_weighted_independent_set
 
@@ -22,9 +19,6 @@
 .. automodule:: gurobi_optimods.regression
    :members: L1Regression
 
-.. automodule:: gurobi_optimods.matching
-   :members: maximum_bipartite_matching, maximum_weighted_matching
-
 .. automodule:: gurobi_optimods.qubo
    :members: solve_qubo
 
