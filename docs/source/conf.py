--- conflicted
+++ resolved
@@ -56,7 +56,6 @@
 }
 
 # -- Bibfiles
-
 bibtex_bibfiles = [
     "refs/graphs.bib",
     "refs/portfolio.bib",
@@ -135,10 +134,6 @@
         lines.append(f"The following mods can be imported from ``{name}``:")
 
 
-<<<<<<< HEAD
-bibtex_bibfiles = ["refs/regression.bib", "refs/opf.bib"]
-=======
 def setup(app):
     app.connect("autodoc-process-signature", process_signature)
-    app.connect("autodoc-process-docstring", process_docstring)
->>>>>>> dbf45614
+    app.connect("autodoc-process-docstring", process_docstring)