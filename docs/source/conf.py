# Configuration file for the Sphinx documentation builder.

import gurobi_optimods

# -- Project information

project = "Gurobi OptiMods"
copyright = "2023, Gurobi Optimization"
author = "Gurobi Optimization"

version = gurobi_optimods.__version__
release = version

# -- General configuration

extensions = [
    "numpydoc",
    "sphinx_copybutton",
    "sphinx_design",
    "sphinx_tabs.tabs",
    "sphinx_toolbox.code",
    "sphinx_toolbox.collapse",
    "sphinx.ext.autodoc",
    "sphinx.ext.autosectionlabel",
    "sphinx.ext.autosummary",
    "sphinx.ext.doctest",
    "sphinx.ext.duration",
    "sphinx.ext.extlinks",
    "sphinx.ext.intersphinx",
    "sphinxcontrib.bibtex",
]

pygments_style = "vs"

intersphinx_mapping = {
    "python": ("https://docs.python.org/3/", None),
    "sphinx": ("https://www.sphinx-doc.org/en/master/", None),
    "pandas": ("https://pandas.pydata.org/pandas-docs/stable/", None),
    "numpy": ("https://numpy.org/doc/stable/", None),
    "scipy": ("https://docs.scipy.org/doc/scipy/", None),
    "networkx": ("https://networkx.org/documentation/stable", None),
}

templates_path = ["_templates"]

html_theme = "sphinx_rtd_theme"

autosectionlabel_prefix_document = True

# -- Include only prompts
copybutton_prompt_text = ">>> "

# -- Options for EPUB output
epub_show_urls = "footnote"

extlinks_detect_hardcoded_links = True
extlinks = {
    "pypi": ("https://pypi.org/project/%s/", "%s"),
    "ghsrc": ("https://github.com/Gurobi/gurobi-optimods/tree/main/%s", "%s"),
}

# -- Bibfiles
bibtex_bibfiles = [
    "refs/graphs.bib",
    "refs/portfolio.bib",
    "refs/qubo.bib",
    "refs/regression.bib",
<<<<<<< HEAD
    "refs/opf.bib",
=======
    "refs/workforce.bib",
>>>>>>> 4f93d6c9
]

# -- numpydoc magic linking

numpydoc_xref_param_type = True
numpydoc_xref_aliases = {
    "DataFrame": "pandas.DataFrame",
    "DiGraph": "networkx.DiGraph",
    "Graph": "networkx.Graph",
    "LinAlgError": "numpy.linalg.LinAlgError",
    "spmatrix": "scipy.sparse.spmatrix",
}
numpydoc_xref_ignore = {"optional", "or", "of"}


# -- Docstring preprocessing for autodoc

autodoc_typehints = "none"
autodoc_docstring_signature = True
add_module_names = False


def process_signature(app, what, name, obj, options, signature, return_annotation):
    """Replace the create_env keyword argument accepted by decorated mods with
    the parameters added by the decorator"""

    if what in ["function", "method"] and hasattr(obj, "_decorated_mod"):
        if "create_env" not in signature:
            raise ValueError(f"Decorated mod {name} does not accept create_env")
        new_signature = signature.replace(
            "create_env", "verbose=True, logfile=None, solver_params=None"
        )
        print(f"Modified signature of {name}")
        return new_signature, return_annotation

    return signature, return_annotation


boilerplate = """
    **verbose** : :ref:`bool <python:bltin-boolean-values>`, optional
        ``verbose=False`` suppresses all console output

    **logfile** : :class:`python:str`, optional
        Write all mod output to the given file path

    **solver_params** : :class:`python:dict`, optional
        Gurobi parameters to be passed to the solver
"""
boilerplate = boilerplate.split("\n")


def process_docstring(app, what, name, obj, options, lines):
    """Add parameter entries for decorated mods"""

    if what in ["function", "method"] and hasattr(obj, "_decorated_mod"):
        # Find where the last input parameter is listed
        in_paramlist = False
        lineno = None
        for i, line in enumerate(lines):
            if ":Parameters:" in line:
                in_paramlist = True
            elif in_paramlist and (
                ":Returns:" in line or "processed by numpydoc" in line
            ):
                lineno = i - 1
                break

        if lineno is None:
            raise ValueError(f"Failed to find param list for {name}")

        # Insert boilerplate bits
        for line in reversed(boilerplate):
            lines.insert(lineno, line)

    if what == "module":
        lines.append("")
        lines.append(f"The following mods can be imported from ``{name}``:")


def setup(app):
    app.connect("autodoc-process-signature", process_signature)
    app.connect("autodoc-process-docstring", process_docstring)<|MERGE_RESOLUTION|>--- conflicted
+++ resolved
@@ -62,14 +62,11 @@
 # -- Bibfiles
 bibtex_bibfiles = [
     "refs/graphs.bib",
+    "refs/opf.bib",
     "refs/portfolio.bib",
     "refs/qubo.bib",
     "refs/regression.bib",
-<<<<<<< HEAD
-    "refs/opf.bib",
-=======
     "refs/workforce.bib",
->>>>>>> 4f93d6c9
 ]
 
 # -- numpydoc magic linking
