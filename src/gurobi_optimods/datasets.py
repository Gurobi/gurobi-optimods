--- conflicted
+++ resolved
@@ -35,7 +35,6 @@
     )
 
 
-<<<<<<< HEAD
 def load_network_flow_example_data():
     return nx.read_gml(DATA_FILE_DIR / "network_flow.gml", destringizer=int), 0, 4
 
@@ -105,11 +104,11 @@
     fig.savefig("graph.png")
 
     nx.write_gml(G, "network_flow.gml")
-=======
+
+
 def load_diet():
     return AttrDict(
         categories=pd.read_csv(DATA_FILE_DIR / "diet-categories.csv"),
         foods=pd.read_csv(DATA_FILE_DIR / "diet-foods.csv"),
         nutrition_values=pd.read_csv(DATA_FILE_DIR / "diet-values.csv"),
-    )
->>>>>>> faff5204
+    )