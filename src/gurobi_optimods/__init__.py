--- conflicted
+++ resolved
@@ -2,11 +2,7 @@
 
 __doc__ = "Gurobi OptiMods"
 
-<<<<<<< HEAD
-__version__ = "1.0.0"
+__version__ = "1.0.1"
 
 _package_dir = Path(__file__).parent
-_data_dir = _package_dir / "data"
-=======
-__version__ = "1.0.1"
->>>>>>> 6a1ed542
+_data_dir = _package_dir / "data"