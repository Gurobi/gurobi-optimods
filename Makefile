.PHONY: develop test

develop:
	python -m pip install pip setuptools wheel --upgrade
<<<<<<< HEAD
	python -m pip install -e .[develop]
=======
	python -m pip install -e .[examples]
>>>>>>> 6a1ed542
	python -m pip install -r docs/requirements.txt
	python -m pip install sphinx-autobuild pre-commit
	pre-commit install

test:
	python -m unittest discover -b
	cd docs && make doctest<|MERGE_RESOLUTION|>--- conflicted
+++ resolved
@@ -2,11 +2,7 @@
 
 develop:
 	python -m pip install pip setuptools wheel --upgrade
-<<<<<<< HEAD
-	python -m pip install -e .[develop]
-=======
 	python -m pip install -e .[examples]
->>>>>>> 6a1ed542
 	python -m pip install -r docs/requirements.txt
 	python -m pip install sphinx-autobuild pre-commit
 	pre-commit install
